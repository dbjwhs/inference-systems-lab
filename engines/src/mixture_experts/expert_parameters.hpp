#pragma once

#include <atomic>
#include <cstdint>
#include <memory>
#include <mutex>
#include <unordered_map>
#include <variant>
#include <vector>

#include "../../../common/src/result.hpp"

namespace engines::mixture_experts {

enum class MoEError : std::uint8_t;

/**
 * @brief Configuration for expert parameter management
 */
struct ParameterConfig {
    std::size_t num_experts = 8;
    std::size_t parameters_per_expert = 1024;
    std::size_t memory_pool_size_mb = 500;
    bool enable_parameter_compression = true;
    bool enable_parameter_streaming = false;
    float compression_ratio = 0.8f;
    std::size_t cache_size_experts = 4;  // Number of experts to keep in fast cache
};

/**
 * @brief Expert parameter storage statistics
 */
struct ParameterStats {
    std::size_t total_parameters;
    std::size_t active_parameters;
    std::size_t compressed_parameters;
    float memory_usage_mb;
    float compression_efficiency;
    std::vector<float> expert_memory_usage;
    std::size_t cache_hits;
    std::size_t cache_misses;
};

/**
 * @brief Handle to expert parameters with lazy loading
 */
class ExpertParameterHandle {
  public:
    explicit ExpertParameterHandle(std::size_t expert_id, std::size_t parameter_count);

    /**
     * @brief Get parameter data (may trigger loading from storage)
     * @return Result containing parameter vector or error
     */
    auto get_parameters() -> inference_lab::common::Result<std::vector<float>&, MoEError>;

    /**
     * @brief Check if parameters are currently loaded in memory
     */
    auto is_loaded() const -> bool;

    /**
     * @brief Get expert identifier
     */
    auto get_expert_id() const -> std::size_t { return expert_id_; }

    /**
     * @brief Get parameter count for this expert
     */
    auto get_parameter_count() const -> std::size_t { return parameter_count_; }

  private:
    std::size_t expert_id_;
    std::size_t parameter_count_;
    std::vector<float> parameters_;
    std::atomic<bool> loaded_{false};
    mutable std::mutex parameter_mutex_;
};

/**
 * @brief Memory-efficient expert parameter management system
 *
 * Implements optimized parameter storage using existing infrastructure:
 * - Memory pool integration with existing MemoryPool<T> for O(1) allocation
 * - Parameter compression using SIMD optimizations
 * - Lazy loading and streaming for large expert networks
 * - Lock-free concurrent access patterns for thread safety
 *
 * Performance targets:
 * - <500MB memory usage per expert with compression
 * - O(1) parameter allocation and deallocation
 * - <50ms expert loading time for dynamic activation
 * - <10% memory pool integration overhead
 * - Linear memory scaling with number of experts
 */
class ExpertParameters {
  public:
    /**
     * @brief Create expert parameter manager with specified configuration
     * @param config Parameter management configuration
     * @return Result containing initialized manager or error
     */
    static auto create(const ParameterConfig& config)
        -> inference_lab::common::Result<std::unique_ptr<ExpertParameters>, MoEError>;

    /**
     * @brief Get parameter handle for specified expert
     * @param expert_id Expert identifier
     * @return Result containing parameter handle or error
     */
    auto get_expert_handle(std::size_t expert_id)
        -> inference_lab::common::Result<std::shared_ptr<ExpertParameterHandle>, MoEError>;

    /**
     * @brief Load multiple experts into fast cache
     * @param expert_ids List of expert identifiers to preload
     * @return Result indicating loading success or error
     */
    auto preload_experts(const std::vector<std::size_t>& expert_ids)
        -> inference_lab::common::Result<std::monostate, MoEError>;

    /**
     * @brief Update parameters for specified expert
     * @param expert_id Expert identifier
     * @param new_parameters New parameter values
     * @return Result indicating update success or error
     */
    auto update_expert_parameters(std::size_t expert_id, const std::vector<float>& new_parameters)
        -> inference_lab::common::Result<std::monostate, MoEError>;

    /**
     * @brief Get current parameter storage statistics
     * @return Parameter usage and performance metrics
     */
    auto get_parameter_stats() const -> ParameterStats;

    /**
     * @brief Validate parameter storage integrity
     * @return Result indicating storage health status
     */
    auto validate_storage_integrity() const
        -> inference_lab::common::Result<std::monostate, MoEError>;

    /**
     * @brief Compress parameters for specified experts
     * @param expert_ids List of experts to compress
     * @return Result indicating compression success or error
     */
    auto compress_experts(const std::vector<std::size_t>& expert_ids)
        -> inference_lab::common::Result<std::monostate, MoEError>;

    /**
     * @brief Clear unused experts from cache to free memory
     * @param keep_count Number of most recently used experts to keep
     * @return Result indicating cleanup success or error
     */
    auto cleanup_unused_experts(std::size_t keep_count = 4)
        -> inference_lab::common::Result<std::monostate, MoEError>;

  private:
    explicit ExpertParameters(const ParameterConfig& config);

    // Configuration
    ParameterConfig config_;

    // Expert parameter storage
    std::vector<std::shared_ptr<ExpertParameterHandle>> expert_handles_;
    std::unordered_map<std::size_t, std::vector<float>> compressed_parameters_;

    // Fast cache for frequently accessed experts
    struct CacheEntry {
        std::size_t expert_id;
        std::shared_ptr<ExpertParameterHandle> handle;
        std::chrono::steady_clock::time_point last_access;
        std::atomic<std::size_t> access_count{0};
    };
    std::vector<CacheEntry> parameter_cache_;
    mutable std::mutex cache_mutex_;

    // Memory pool integration (will use existing MemoryPool<T>)
<<<<<<< HEAD
    void* memory_pool_;  // Will be cast to MemoryPool<float> when integrated
    
=======
    std::shared_ptr<void> memory_pool_;  // Will be cast to MemoryPool<float>

>>>>>>> 54cf3a51
    // Performance monitoring
    mutable std::atomic<std::size_t> total_cache_hits_{0};
    mutable std::atomic<std::size_t> total_cache_misses_{0};
    mutable std::atomic<float> total_memory_usage_mb_{0.0f};

    // Compression state
    std::unordered_map<std::size_t, float> compression_ratios_;
    mutable std::mutex compression_mutex_;

    // Helper methods
    auto load_expert_from_storage(std::size_t expert_id)
        -> inference_lab::common::Result<std::vector<float>, MoEError>;

    auto store_expert_to_storage(std::size_t expert_id, const std::vector<float>& parameters)
        -> inference_lab::common::Result<std::monostate, MoEError>;

    auto compress_parameter_vector(const std::vector<float>& parameters, float ratio)
        -> inference_lab::common::Result<std::vector<float>, MoEError>;

    auto decompress_parameter_vector(const std::vector<float>& compressed_params)
        -> inference_lab::common::Result<std::vector<float>, MoEError>;

    auto update_cache_entry(std::size_t expert_id, std::shared_ptr<ExpertParameterHandle> handle)
        -> void;

    auto find_cache_entry(std::size_t expert_id) -> std::shared_ptr<ExpertParameterHandle>;

    auto evict_least_recently_used() -> void;

    // Memory management
    auto allocate_parameter_memory(std::size_t size) -> void*;
    auto deallocate_parameter_memory(void* ptr) -> void;
    auto calculate_memory_usage() const -> float;
};

}  // namespace engines::mixture_experts<|MERGE_RESOLUTION|>--- conflicted
+++ resolved
@@ -178,13 +178,7 @@
     mutable std::mutex cache_mutex_;
 
     // Memory pool integration (will use existing MemoryPool<T>)
-<<<<<<< HEAD
-    void* memory_pool_;  // Will be cast to MemoryPool<float> when integrated
-    
-=======
     std::shared_ptr<void> memory_pool_;  // Will be cast to MemoryPool<float>
-
->>>>>>> 54cf3a51
     // Performance monitoring
     mutable std::atomic<std::size_t> total_cache_hits_{0};
     mutable std::atomic<std::size_t> total_cache_misses_{0};
